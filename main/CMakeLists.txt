--- conflicted
+++ resolved
@@ -1,5 +1,4 @@
 idf_component_register(
-<<<<<<< HEAD
     SRCS "main.c"
          "appfs_wrapper.c"
          "fpga_test.c"
@@ -11,9 +10,7 @@
          "system_wrapper.c"
          "wifi_connection.c"
          "wifi_ota.c"
-=======
-    SRCS "main.c" "menu.c" "fpga_test.c" "pax_keyboard.c" "system_wrapper.c" "appfs_wrapper.c" "graphics_wrapper.c" "settings.c" "wifi_connection.c" "rp2040_updater.c" "wifi_ota.c" "fpga_download.c"
->>>>>>> 7dd5adf3
+         "fpga_download.c"
     INCLUDE_DIRS "." "include"
     EMBED_TXTFILES ${project_dir}/server_certs/isrgrootx1.pem
 )